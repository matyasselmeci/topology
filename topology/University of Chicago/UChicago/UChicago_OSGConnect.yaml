--- conflicted
+++ resolved
@@ -189,7 +189,7 @@
       - OSPool
     AllowedVOs:
       - OSG
-
+15
   UChicago_OSGConnect_ap23:
     Active: true
     Description: The ap23.uc.osg-htc.org login node for the OSG Open Pool
@@ -226,7 +226,7 @@
     Services:
       Submit Node:
         Description: OS Pool access point
-    Tags:
+    Tags:15
       - OSPool
     AllowedVOs:
       - OSG
@@ -342,7 +342,7 @@
       - OSPool
 
   UChicago_OSGConnect_ci-connect:
-    Active: true
+    Active: true15
     Description: The CI Connect access point
     ID: 1198
     ContactLists:
@@ -386,13 +386,8 @@
           ID: OSG1000016
         Secondary:
           Name: Lincoln Bryant
-<<<<<<< HEAD
-          ID: 0a22bab3de2d83d723811e3fb1ebca904e924a97
+          ID: OSG1000013
     FQDN: login.xenon.ci-connect.net
-=======
-          ID: OSG1000013
-    FQDN: login-el7.xenon.ci-connect.net
->>>>>>> 0450ca57
     DN: /DC=org/DC=incommon/C=US/ST=IL/L=Chicago/O=University of Chicago/OU=IT Services - Self Enrollment/CN=condor-flocking-cert.grid.uchicago.edu
     Services:
       Submit Node:
