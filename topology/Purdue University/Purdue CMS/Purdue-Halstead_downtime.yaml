- Class: UNSCHEDULED
  Description: T2_US_Purdue is down due to a loss of power in the campus datacenter.
  EndTime: Jul 21, 2017 00:00 +0000
  ID: 1005372
  ResourceName: Purdue-Halstead
  Services:
  - CE
  Severity: Outage
  StartTime: Jul 20, 2017 16:00 +0000
# ----------------------------------------------------------
- Class: SCHEDULED
  Description: |-
    Purdue-halstead gatekeeper will be unavailable beginning at Wednesday, September 20th, 2017 at 8:00am, for scheduled maintenance. It will return to full production by Wednesday, September 20th, 2017 at 5:00pm.

    Regards,
    Majid
  EndTime: Sep 20, 2017 21:00 +0000
  ID: 1005433
  ResourceName: Purdue-Halstead
  Services:
  - CE
  Severity: Outage
  StartTime: Sep 20, 2017 12:00 +0000
# ----------------------------------------------------------
- Class: SCHEDULED
  Description: |-
    We will be upgrading the kernel on the Storage Element (hadoop namenodes).  During this upgrade, Purdue CMS T-2 resources will be unavailable.

    Once this work has been completed, we will notify you that all resources have been returned to service.

    Majid
  EndTime: Nov 6, 2017 22:00 +0000
  ID: 1005488
  ResourceName: Purdue-Halstead
  Services:
  - CE
  Severity: Outage
  StartTime: Nov 6, 2017 13:00 +0000
# ----------------------------------------------------------
- Class: SCHEDULED
  Description: Upgrading cluster to centos7
  EndTime: May 15, 2018 21:00 +0000
  ID: 1005677
  ResourceName: Purdue-Halstead
  Services:
  - CE
  Severity: Outage
  StartTime: May 14, 2018 12:00 +0000
# ----------------------------------------------------------
- Class: SCHEDULED
  ID: 1005704
  Description: Cooling and network maintenance
  Severity: Outage
  StartTime: Aug 2, 2018 06:00 -0400
  EndTime: Aug 2, 2018 23:59 -0400
  CreatedTime: Jul 25, 2018 12:00 -0500
  ResourceName: Purdue-Halstead
  Services:
    - CE
# ----------------------------------------------------------
- Class: SCHEDULED
  ID: 1005712
  Description: Need to be moved
  Severity: Outage
  StartTime: Sep 6, 2018 08:00 -0400
  EndTime: Sep 6, 2018 17:59 -0400
  CreatedTime: Sep 4, 2018 15:40 -0400
  CreatedTime: Sep 5, 2018 15:25 -0400
  ResourceName: Purdue-Halstead
  Services:
    - CE
# ----------------------------------------------------------

- Class: SCHEDULED
  ID: 67270319
  Description: We are upgrading hadoop to OSG 3.4
  Severity: Outage
  StartTime: Nov 14, 2018 13:00 +0000
  EndTime: Nov 15, 2018 03:00 +0000
  CreatedTime: Nov 08, 2018 19:30 +0000
  ResourceName: Purdue-Halstead
  Services:
  - CE
<<<<<<< HEAD
# ---------------------------------------------------------
=======
# ---------------------------------------------------------
- Class: SCHEDULED
  ID: 67270319
  Description: We are upgrading hadoop to OSG 3.4
  Severity: Outage
  StartTime: Nov 14, 2018 13:00 +0000
  EndTime: Nov 15, 2018 03:00 +0000
  CreatedTime: Nov 08, 2018 19:30 +0000
  ResourceName: Purdue-Halstead
  Services:
  - CE
# ---------------------------------------------------------
>>>>>>> ca19096e
<|MERGE_RESOLUTION|>--- conflicted
+++ resolved
@@ -70,7 +70,6 @@
   Services:
     - CE
 # ----------------------------------------------------------
-
 - Class: SCHEDULED
   ID: 67270319
   Description: We are upgrading hadoop to OSG 3.4
@@ -81,9 +80,6 @@
   ResourceName: Purdue-Halstead
   Services:
   - CE
-<<<<<<< HEAD
-# ---------------------------------------------------------
-=======
 # ---------------------------------------------------------
 - Class: SCHEDULED
   ID: 67270319
@@ -96,4 +92,3 @@
   Services:
   - CE
 # ---------------------------------------------------------
->>>>>>> ca19096e
