--- conflicted
+++ resolved
@@ -1243,7 +1243,6 @@
   ResourceName: CIT_CMS_T2B
   Services:
     - CE
-<<<<<<< HEAD
 
 - Class: SCHEDULED
   ID: 621741707
@@ -1279,42 +1278,6 @@
     - Squid
 
 # --------------------------------------------------------
-=======
-
-- Class: SCHEDULED
-  ID: 621741707
-  Description: Main Switch replacement
-  Severity: Outage
-  StartTime: Aug 17, 2020 08:00 -0700
-  EndTime: Aug 17, 2020 17:00 -0700
-  CreatedTime: Aug 14, 2020 13:00 -0700
-  ResourceName: CIT_CMS_T2C
-  Services:
-    - CE
-
-- Class: SCHEDULED
-  ID: 621741708
-  Description: Main Switch replacement
-  Severity: Outage
-  StartTime: Aug 17, 2020 08:00 -0700
-  EndTime: Aug 17, 2020 17:00 -0700
-  CreatedTime: Aug 14, 2020 13:00 -0700
-  ResourceName: CIT_CMS_T2_Squid
-  Services:
-    - Squid
-
-- Class: SCHEDULED
-  ID: 621741709
-  Description: Main Switch replacement
-  Severity: Outage
-  StartTime: Aug 17, 2020 08:00 -0700
-  EndTime: Aug 17, 2020 17:00 -0700
-  CreatedTime: Aug 14, 2020 13:00 -0700
-  ResourceName: CIT_CMS_T2_2_Squid
-  Services:
-    - Squid
-
-# --------------------------------------------------------
 # Power Maitenance in Lauritsen building
 
 - Class: SCHEDULED
@@ -1382,7 +1345,6 @@
   ResourceName: CIT_CMS_T2_2_Squid
   Services:
     - Squid
->>>>>>> 0840fb1d
 
 # --------------------------------------------------------
 # IP renumbering cit-gatekeeper host will change its public IP
