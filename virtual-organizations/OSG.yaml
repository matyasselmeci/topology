AppDescription: This VO supports multiple sciences as described in OIM registered
  projects and also supports users from XSEDE who are granted allocations by that
  project
CertificateOnly: false
Community: The OSG VO will support users and experiments that are small enough not
  to warrant their own separate VO.
Contacts:
  Administrative Contact:
  - ID: 38cd7e4efcb45e2aff808b98f5f928c96b3a8608
    Name: Mats Rynge
  - ID: 29a39113245cb237d6377e22152a1cb2585445e3
    Name: Lauren Michael
  Miscellaneous Contact:
  - ID: 38cd7e4efcb45e2aff808b98f5f928c96b3a8608
    Name: Mats Rynge
  - ID: 29a39113245cb237d6377e22152a1cb2585445e3
    Name: Lauren Michael
  Registration Authority:
  - ID: 38cd7e4efcb45e2aff808b98f5f928c96b3a8608
    Name: Mats Rynge
  Security Contact:
  - ID: 38cd7e4efcb45e2aff808b98f5f928c96b3a8608
    Name: Mats Rynge
  - ID: 29a39113245cb237d6377e22152a1cb2585445e3
    Name: Lauren Michael
  Sponsors:
  - ID: 38cd7e4efcb45e2aff808b98f5f928c96b3a8608
    Name: Mats Rynge
  VO Manager:
  - ID: 38cd7e4efcb45e2aff808b98f5f928c96b3a8608
    Name: Mats Rynge
Credentials:
  TokenIssuers:
    - URL: https://scitokens.org/osg-connect
      DefaultUnixUser: osg
Disable: false
FieldsOfScience:
  PrimaryFields:
  - Multi-Science Community
ID: 30
LongName: Open Science Grid
MembershipServicesURL: https://voms.opensciencegrid.org:8443/voms/osg
OASIS:
  Managers:
    - Name: Derek Weitzel
      DNs: /DC=org/DC=cilogon/C=US/O=University of Nebraska-Lincoln/CN=Derek Weitzel A31419551
      ID: 5d324b2a0011c48462f5c6d981b307e3733cb8b6
    - Name: Lincoln Bryant
      DNs:
      - /DC=ch/DC=cern/OU=Organic Units/OU=Users/CN=lbryant/CN=738076/CN=Lincoln Bryant
      ID: 0a22bab3de2d83d723811e3fb1ebca904e924a97
    - Name: Mats Rynge
      DNs:
      - /DC=org/DC=cilogon/C=US/O=University of Southern California/CN=Mats Rynge A91316
      ID: 38cd7e4efcb45e2aff808b98f5f928c96b3a8608
  OASISRepoURLs:
  - http://cvmfs.xsede.org:8000/cvmfs/colorado.xsede.org
  - http://hcc-cvmfs-repo.unl.edu:8000/cvmfs/singularity.opensciencegrid.org
  - http://hcc-cvmfs-repo.unl.edu:8000/cvmfs/scitokens.osgstorage.org
  - http://osg-cvmfs.grid.uchicago.edu:8000/cvmfs/veritas.opensciencegrid.org
  - http://osg-cvmfs.grid.uchicago.edu:8000/cvmfs/nexo.opensciencegrid.org
  - http://osg-cvmfs.grid.uchicago.edu:8000/cvmfs/connect.opensciencegrid.org
  # These are for common software from HSF, which is not a VO, so 
  #  we include them here in the OSG VO.
  - http://cvmfs-stratum-zero.cern.ch:8000/cvmfs/sw.hsf.org
  - http://cvmfs-stratum-zero.cern.ch:8000/cvmfs/sw-nightlies.hsf.org
  - http://osg-cvmfs.grid.uchicago.edu:8000/cvmfs/snowmass21.opensciencegrid.org
  UseOASIS: true
PrimaryURL: http://www.opensciencegrid.org
PurposeURL: http://www.opensciencegrid.org
ReportingGroups:
- osg
SupportURL: http://www.opensciencegrid.org
DataFederations:
  StashCache:
    Namespaces:
<<<<<<< HEAD
      - Path: /user
        Authorizations:
          - PUBLIC
        AllowedOrigins:
          - OSGCONNECT_ORIGIN
          - CHTC_OSPOOL_ORIGIN
        AllowedCaches:
          - ANY
      - Path: /osgconnect/public
        Authorizations:
          - PUBLIC
        AllowedOrigins:
          - OSGCONNECT_ORIGIN
          - CHTC_OSPOOL_ORIGIN
        AllowedCaches:
          - ANY
        Writeback: https://stash-xrd.osgconnect.net:1094
      - Path: /osgconnect/collab
        Authorizations:
          - PUBLIC
        AllowedOrigins:
          - OSGCONNECT_ORIGIN
          - CHTC_OSPOOL_ORIGIN
        AllowedCaches:
          - ANY
      - Path: /ospool/PROTECTED
        Authorizations:
          - SciTokens:
              Issuer: https://osg-htc.org/ospool
              Base Path: /ospool/PROTECTED
              Map Subject: True
        AllowedOrigins:
          - OSGCONNECT_ORIGIN
          - CHTC_OSPOOL_ORIGIN
        AllowedCaches:
          - ANY
        Writeback: https://origin-auth2001.chtc.wisc.edu:1095
        DirList: https://origin-auth2001.chtc.wisc.edu:1095
      - Path: /osdftest
        Authorizations:
          - PUBLIC
        AllowedOrigins:
          - SDSC-test-Origin
        AllowedCaches:
          - ANY
=======
      /osdftest:
        - PUBLIC
      /user:
        - PUBLIC
      /osgconnect/public:
        - PUBLIC
      /osgconnect/collab:
        - PUBLIC
      /ospool/PROTECTED:
        - SciTokens:
            Issuer: https://osg-htc.org/ospool
            # Base Path gets prepended to token scopes
            Base Path: /ospool/PROTECTED
    AllowedOrigins:
      - OSGCONNECT_ORIGIN
      - CHTC_OSPOOL_ORIGIN
      - SDSC-test-Origin
    AllowedCaches:
      - ANY

## SOFTWARE-5179 schema
# DataFederations:
#   StashCache:
#     Namespaces:
#       - Path: /user
#         Authorizations:
#           - PUBLIC
#         AllowedOrigins:
#           - OSGCONNECT_ORIGIN
#           - CHTC_OSPOOL_ORIGIN
#         AllowedCaches:
#           - ANY
#       - Path: /osgconnect/public
#         Authorizations:
#           - PUBLIC
#         AllowedOrigins:
#           - OSGCONNECT_ORIGIN
#           - CHTC_OSPOOL_ORIGIN
#         AllowedCaches:
#           - ANY
#         Writeback: https://stash-xrd.osgconnect.net:1094
#       - Path: /osgconnect/collab
#         Authorizations:
#           - PUBLIC
#         AllowedOrigins:
#           - OSGCONNECT_ORIGIN
#           - CHTC_OSPOOL_ORIGIN
#         AllowedCaches:
#           - ANY
#       - Path: /ospool/PROTECTED
#         Authorizations:
#           - SciTokens:
#               Issuer: https://osg-htc.org/ospool
#               Base Path: /ospool/PROTECTED
#               Map Subject: True
#         AllowedOrigins:
#           - OSGCONNECT_ORIGIN
#           - CHTC_OSPOOL_ORIGIN
#         AllowedCaches:
#           - ANY
#         Writeback: https://origin-auth2001.chtc.wisc.edu:1095
#         DirList: https://origin-auth2001.chtc.wisc.edu:1095
#       - Path: /osdftest
#         Authorizations:
#           - PUBLIC
#         AllowedOrigins:
#           - SDSC-test-Origin
#         AllowedCaches:
#           - ANY
>>>>>>> bc026a73
<|MERGE_RESOLUTION|>--- conflicted
+++ resolved
@@ -71,10 +71,11 @@
 ReportingGroups:
 - osg
 SupportURL: http://www.opensciencegrid.org
+
+# SOFTWARE-5179 schema
 DataFederations:
   StashCache:
     Namespaces:
-<<<<<<< HEAD
       - Path: /user
         Authorizations:
           - PUBLIC
@@ -119,75 +120,4 @@
         AllowedOrigins:
           - SDSC-test-Origin
         AllowedCaches:
-          - ANY
-=======
-      /osdftest:
-        - PUBLIC
-      /user:
-        - PUBLIC
-      /osgconnect/public:
-        - PUBLIC
-      /osgconnect/collab:
-        - PUBLIC
-      /ospool/PROTECTED:
-        - SciTokens:
-            Issuer: https://osg-htc.org/ospool
-            # Base Path gets prepended to token scopes
-            Base Path: /ospool/PROTECTED
-    AllowedOrigins:
-      - OSGCONNECT_ORIGIN
-      - CHTC_OSPOOL_ORIGIN
-      - SDSC-test-Origin
-    AllowedCaches:
-      - ANY
-
-## SOFTWARE-5179 schema
-# DataFederations:
-#   StashCache:
-#     Namespaces:
-#       - Path: /user
-#         Authorizations:
-#           - PUBLIC
-#         AllowedOrigins:
-#           - OSGCONNECT_ORIGIN
-#           - CHTC_OSPOOL_ORIGIN
-#         AllowedCaches:
-#           - ANY
-#       - Path: /osgconnect/public
-#         Authorizations:
-#           - PUBLIC
-#         AllowedOrigins:
-#           - OSGCONNECT_ORIGIN
-#           - CHTC_OSPOOL_ORIGIN
-#         AllowedCaches:
-#           - ANY
-#         Writeback: https://stash-xrd.osgconnect.net:1094
-#       - Path: /osgconnect/collab
-#         Authorizations:
-#           - PUBLIC
-#         AllowedOrigins:
-#           - OSGCONNECT_ORIGIN
-#           - CHTC_OSPOOL_ORIGIN
-#         AllowedCaches:
-#           - ANY
-#       - Path: /ospool/PROTECTED
-#         Authorizations:
-#           - SciTokens:
-#               Issuer: https://osg-htc.org/ospool
-#               Base Path: /ospool/PROTECTED
-#               Map Subject: True
-#         AllowedOrigins:
-#           - OSGCONNECT_ORIGIN
-#           - CHTC_OSPOOL_ORIGIN
-#         AllowedCaches:
-#           - ANY
-#         Writeback: https://origin-auth2001.chtc.wisc.edu:1095
-#         DirList: https://origin-auth2001.chtc.wisc.edu:1095
-#       - Path: /osdftest
-#         Authorizations:
-#           - PUBLIC
-#         AllowedOrigins:
-#           - SDSC-test-Origin
-#         AllowedCaches:
-#           - ANY
->>>>>>> bc026a73
+          - ANY