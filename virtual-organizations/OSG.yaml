--- conflicted
+++ resolved
@@ -117,15 +117,9 @@
       # for considerations.
 
       # NOTE: The SciTokens blocks for Issuer "https://osg-htc.org/ospool" must be the same
-<<<<<<< HEAD
-      # between the paths /ospool/PROTECTED, /s3.amazonaws.com/us-east-1/PROTECTED, and
-      # /s3.amazonaws.com/us-west-1/PROTECTED below or we will see problems.  See
-      # c3524138ac8d46eee2a3c33cb75fac50acab41c4 for more information.
-=======
       # between the paths /ospool/PROTECTED, /s3.amazonaws.com/us-east-1, and
       # /s3.amazonaws.com/us-west-1 below or we will see problems.
       # See c3524138ac8d46eee2a3c33cb75fac50acab41c4 for more information.
->>>>>>> 9d356749
 
       - Path: /ospool/PROTECTED
         Authorizations:
@@ -140,37 +134,7 @@
         Writeback: https://origin-auth2001.chtc.wisc.edu:1095
         DirList: https://origin-auth2001.chtc.wisc.edu:1095
 
-<<<<<<< HEAD
-      - Path: /s3.amazonaws.com/us-east-1/PROTECTED
-        Authorizations:
-          - SciTokens:
-              Issuer: https://osg-htc.org/ospool
-              Base Path: /ospool/PROTECTED,/s3.amazonaws.com/us-east-1,/s3.amazonaws.com/us-west-1
-              Map Subject: True
-        AllowedOrigins:
-          - CHTC-ITB-S3-AWS-EAST-ORIGIN
-        AllowedCaches:
-          - ANY
-        Writeback: https://s3-us-east-1.osgdev.chtc.io:1095
-        DirList: https://s3-us-east-1.osgdev.chtc.io:1095
-
-      - Path: /s3.amazonaws.com/us-west-1/PROTECTED
-        Authorizations:
-          - SciTokens:
-              Issuer: https://osg-htc.org/ospool
-              Base Path: /ospool/PROTECTED,/s3.amazonaws.com/us-east-1,/s3.amazonaws.com/us-west-1
-              Map Subject: True
-        AllowedOrigins:
-          - CHTC-ITB-S3-AWS-WEST-ORIGIN
-        AllowedCaches:
-          - ANY
-        Writeback: https://s3-us-west-1.osgdev.chtc.io:1095
-        DirList: https://s3-us-west-1.osgdev.chtc.io:1095
-
-      - Path: /osdftest
-=======
       - Path: /s3.amazonaws.com/us-east-1
->>>>>>> 9d356749
         Authorizations:
           - SciTokens:
               Issuer: https://osg-htc.org/ospool
